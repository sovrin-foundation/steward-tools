# Token minter

This is the simple GUI utility for minting tokens based on [Indy-Sdk](https://github.com/hyperledger/indy-sdk) and [Libsovtoken](https://github.com/sovrin-foundation/libsovtoken) libraries.

## Prerequisites

### System Dependencies
* Python3
* python3-tk - `sudo apt-get install -y python3-tk`
* Indy-SDK - https://github.com/hyperledger/indy-sdk#installing-the-sdk
* Libsovtoken - do the same steps as for Libindy but use at the end `sudo apt-get install -y libsovtoken`.

### Data
* Wallet with a DID on that ledger. This can be done using the [Indy-CLI](https://github.com/hyperledger/indy-sdk).
* Other configuration options are pulled from a shared file so that all trustees use the same values. The configuration file is specified in src.constants.CONFIG_URL

### Run
    `python3 run.py`

## Installation
* Ubuntu
    ```
    sudo apt-key adv --keyserver keyserver.ubuntu.com --recv-keys 68DB5E88
    sudo add-apt-repository "deb https://repo.sovrin.org/test/deb xenial token-minter"
    sudo apt-get update
    sudo apt-get install -y token-minter
    ```

* Windows
<<<<<<< HEAD
 * Download `libsovtoken.dll` from https://repo.sovrin.org/test/windows/token-minter/
 * Add path to `libsovtoken.dll` to `PATH` environment variable.
 * [Install Indy](https://github.com/hyperledger/indy-sdk#windows)
 * Download `token-minter.exe` from https://repo.sovrin.org/test/windows/token-minter/
 * Run token-minter.exe

* MacOs
 * Build `libindy` https://github.com/hyperledger/indy-sdk by `cargo build` command.
    * Copy `libindy.dylib` either : 
        * to `/user/local/lib/` folder
        * to any `/User/tmp/` and set `DYLIB_LIBRARY_PATH` env variable to this folder.
 * Build `libsovtoken` https://github.com/sovrin-foundation/libsovtoken by `cargo build` by cargo build.
 * Copy `libsovtoken.dylib`to the same folder as you did for `libindy.dylib`.
 * Install indy python wrapper: `pip3 install python3-indy`.
 * Run `token-minter` from python sources by `python3 src/main.py`.
=======
  * Download `libsovtoken.dll` from https://repo.sovrin.org/test/windows/token-minter/
  * Add path to `libsovtoken.dll` to `PATH` environment variable.
  * [Install Indy](https://github.com/hyperledger/indy-sdk#windows)
  * Download `token-minter.exe` from https://repo.sovrin.org/test/windows/token-minter/
  * Run token-minter.exe
>>>>>>> b9a39853
<|MERGE_RESOLUTION|>--- conflicted
+++ resolved
@@ -27,26 +27,18 @@
     ```
 
 * Windows
-<<<<<<< HEAD
- * Download `libsovtoken.dll` from https://repo.sovrin.org/test/windows/token-minter/
- * Add path to `libsovtoken.dll` to `PATH` environment variable.
- * [Install Indy](https://github.com/hyperledger/indy-sdk#windows)
- * Download `token-minter.exe` from https://repo.sovrin.org/test/windows/token-minter/
- * Run token-minter.exe
-
-* MacOs
- * Build `libindy` https://github.com/hyperledger/indy-sdk by `cargo build` command.
-    * Copy `libindy.dylib` either : 
-        * to `/user/local/lib/` folder
-        * to any `/User/tmp/` and set `DYLIB_LIBRARY_PATH` env variable to this folder.
- * Build `libsovtoken` https://github.com/sovrin-foundation/libsovtoken by `cargo build` by cargo build.
- * Copy `libsovtoken.dylib`to the same folder as you did for `libindy.dylib`.
- * Install indy python wrapper: `pip3 install python3-indy`.
- * Run `token-minter` from python sources by `python3 src/main.py`.
-=======
   * Download `libsovtoken.dll` from https://repo.sovrin.org/test/windows/token-minter/
   * Add path to `libsovtoken.dll` to `PATH` environment variable.
   * [Install Indy](https://github.com/hyperledger/indy-sdk#windows)
   * Download `token-minter.exe` from https://repo.sovrin.org/test/windows/token-minter/
   * Run token-minter.exe
->>>>>>> b9a39853
+
+* MacOs
+  * Build `libindy` https://github.com/hyperledger/indy-sdk by `cargo build` command.
+     * Copy `libindy.dylib` either : 
+        * to `/user/lib/` or `/user/local/lib/` folder
+        * to any `/User/tmp/` and set `DYLIB_LIBRARY_PATH` env variable to this folder.
+  * Build `libsovtoken` https://github.com/sovrin-foundation/libsovtoken by `cargo build` by cargo build.
+  * Copy `libsovtoken.dylib`to the same folder as you did for `libindy.dylib`.
+  * Install indy python wrapper: `pip3 install python3-indy`.
+  * Run `token-minter` from python sources by `python3 run.py`.